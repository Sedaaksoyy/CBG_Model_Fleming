--- conflicted
+++ resolved
@@ -93,11 +93,7 @@
     simulator.load_mechanisms("neuron_mechanisms")
 
     if rank == 0:
-<<<<<<< HEAD
-        print(f"CBG model ver {version.version}")
-=======
         print(f"CBG Model ver {version.version}")
->>>>>>> a9281e91
         print("\n------ Configuration ------")
         print(c, "\n")
 
